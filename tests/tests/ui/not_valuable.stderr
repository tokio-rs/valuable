--- conflicted
+++ resolved
@@ -20,18 +20,6 @@
   = note: required for `Option<S>` to implement `Valuable`
 
 error[E0277]: the trait bound `S: Valuable` is not satisfied
-<<<<<<< HEAD
- --> tests/ui/not_valuable.rs:5:10
-  |
-5 | #[derive(Valuable)]
-  |          ^^^^^^^^ the trait `Valuable` is not implemented for `S`
-  |
-  = note: required because of the requirements on the impl of `Valuable` for `Option<S>`
-  = note: this error originates in the derive macro `Valuable` (in Nightly builds, run with -Z macro-backtrace for more info)
-
-error[E0277]: the trait bound `S: Valuable` is not satisfied
-=======
->>>>>>> 171d50ab
   --> tests/ui/not_valuable.rs:11:14
    |
 10 | #[derive(Valuable)]
@@ -52,18 +40,6 @@
    = note: required for `Option<S>` to implement `Valuable`
 
 error[E0277]: the trait bound `S: Valuable` is not satisfied
-<<<<<<< HEAD
-  --> tests/ui/not_valuable.rs:10:10
-   |
-10 | #[derive(Valuable)]
-   |          ^^^^^^^^ the trait `Valuable` is not implemented for `S`
-   |
-   = note: required because of the requirements on the impl of `Valuable` for `Option<S>`
-   = note: this error originates in the derive macro `Valuable` (in Nightly builds, run with -Z macro-backtrace for more info)
-
-error[E0277]: the trait bound `S: Valuable` is not satisfied
-=======
->>>>>>> 171d50ab
   --> tests/ui/not_valuable.rs:15:17
    |
 13 | #[derive(Valuable)]
