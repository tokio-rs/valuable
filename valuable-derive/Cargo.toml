[package]
name = "valuable-derive"
version = "0.1.0"
edition = "2021"
license = "MIT"
rust-version = "1.56"
description = "Macros for the `valuable` crate."
repository = "https://github.com/tokio-rs/valuable"
categories = [
    "development-tools::debugging",
    "encoding",
]
keywords = [
    "valuable",
    "serialization",
    "debugging",
    "no_std",
]
[lib]
proc-macro = true

[dependencies]
proc-macro2 = "1.0.60"
quote = "1.0"
<<<<<<< HEAD
syn = { version = "1.0.60", features = ["full", "extra-traits"] }
=======
syn = { version = "2.0", features = ["extra-traits"] }
>>>>>>> 171d50ab

[dev-dependencies]
valuable = { path = "../valuable", features = ["derive"] }<|MERGE_RESOLUTION|>--- conflicted
+++ resolved
@@ -22,11 +22,7 @@
 [dependencies]
 proc-macro2 = "1.0.60"
 quote = "1.0"
-<<<<<<< HEAD
-syn = { version = "1.0.60", features = ["full", "extra-traits"] }
-=======
-syn = { version = "2.0", features = ["extra-traits"] }
->>>>>>> 171d50ab
+syn = { version = "2.0", features = ["full", "extra-traits"] }
 
 [dev-dependencies]
 valuable = { path = "../valuable", features = ["derive"] }