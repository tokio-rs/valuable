use proc_macro2::{Span, TokenStream};
use quote::{format_ident, quote, ToTokens};
use syn::{Error, Ident, Result};

use crate::attr::{parse_attrs, Attrs, Context, Position};

pub(crate) fn derive_valuable(input: &mut syn::DeriveInput) -> TokenStream {
    let cx = Context::default();
    match &input.data {
        syn::Data::Struct(data) => derive_struct(cx, input, data),
        syn::Data::Enum(data) => derive_enum(cx, input, data),
        syn::Data::Union(data) => {
            // It's impossible to derive union because we cannot safely reference the field.
            Err(Error::new(
                data.union_token.span,
                "#[derive(Valuable)] may only be used on structs and enums",
            ))
        }
    }
    .unwrap_or_else(Error::into_compile_error)
}

fn derive_struct(
    cx: Context,
    input: &syn::DeriveInput,
    data: &syn::DataStruct,
) -> Result<TokenStream> {
    let struct_attrs = parse_attrs(&cx, &input.attrs, Position::Struct);
    let field_attrs: Vec<_> = data
        .fields
        .iter()
        .map(|f| parse_attrs(&cx, &f.attrs, Position::from(&data.fields)))
        .collect();
    if struct_attrs.transparent() && data.fields.len() != 1 {
        cx.error(Error::new_spanned(
            input,
            format!(
                "#[valuable(transparent)] struct needs exactly one field, but has {}",
                data.fields.len()
            ),
        ))
    }
    cx.check()?;

    let name = &input.ident;
    let name_literal = struct_attrs.rename(name);

    let (impl_generics, ty_generics, where_clause) = input.generics.split_for_impl();
    let allowed_lints = allowed_lints();

    if struct_attrs.transparent() {
        let field = data.fields.iter().next().unwrap();
        let access = field.ident.as_ref().map_or_else(
            || syn::Index::from(0).to_token_stream(),
            ToTokens::to_token_stream,
        );
        let access = respan(quote! { &self.#access }, &field.ty);
        let valuable_impl = quote! {
            impl #impl_generics ::valuable::Valuable for #name #ty_generics #where_clause {
                fn as_value(&self) -> ::valuable::Value<'_> {
                    ::valuable::Valuable::as_value(#access)
                }

                fn visit(&self, visitor: &mut dyn ::valuable::Visit) {
                    ::valuable::Valuable::visit(#access, visitor);
                }
            }
        };

        return Ok(quote! {
            #allowed_lints
            const _: () = {
                #valuable_impl
            };
        });
    }

    let visit_fields;
    let struct_def;
    let mut named_fields_statics = None;

    match &data.fields {
        syn::Fields::Named(_) => {
            // <struct>_FIELDS
            let named_fields_static_name = format_ident!("{}_FIELDS", input.ident);
            named_fields_statics = Some(named_fields_static(
                &named_fields_static_name,
                &data.fields,
                &field_attrs,
            ));

            struct_def = quote! {
                ::valuable::StructDef::new_static(
                    #name_literal,
                    ::valuable::Fields::Named(#named_fields_static_name),
                )
            };

            let fields = data
                .fields
                .iter()
                .enumerate()
                .filter(|(i, _)| !field_attrs[*i].skip())
                .map(|(_, field)| {
                    let f = field.ident.as_ref();
                    let tokens = quote! {
                        &self.#f
                    };
                    respan(tokens, &field.ty)
                });
            visit_fields = quote! {
                visitor.visit_named_fields(&::valuable::NamedValues::new(
                    #named_fields_static_name,
                    &[
                        #(::valuable::Valuable::as_value(#fields),)*
                    ],
                ));
            }
        }
        syn::Fields::Unnamed(_) | syn::Fields::Unit => {
            let len = data.fields.len();
            struct_def = quote! {
                ::valuable::StructDef::new_static(
                    #name_literal,
                    ::valuable::Fields::Unnamed(#len),
                )
            };

            let indices = data
                .fields
                .iter()
                .enumerate()
                .filter(|(i, _)| !field_attrs[*i].skip())
                .map(|(i, field)| {
                    let index = syn::Index::from(i);
                    let tokens = quote! {
                        &self.#index
                    };
                    respan(tokens, &field.ty)
                });
            visit_fields = quote! {
                visitor.visit_unnamed_fields(
                    &[
                        #(::valuable::Valuable::as_value(#indices),)*
                    ],
                );
            };
        }
    }

    let structable_impl = quote! {
        impl #impl_generics ::valuable::Structable for #name #ty_generics #where_clause {
            fn definition(&self) -> ::valuable::StructDef<'_> {
                #struct_def
            }
        }
    };

    let valuable_impl = quote! {
        impl #impl_generics ::valuable::Valuable for #name #ty_generics #where_clause {
            fn as_value(&self) -> ::valuable::Value<'_> {
                ::valuable::Value::Structable(self)
            }

            fn visit(&self, visitor: &mut dyn ::valuable::Visit) {
                #visit_fields
            }
        }
    };

    Ok(quote! {
        #allowed_lints
        const _: () = {
            #named_fields_statics
            #structable_impl
            #valuable_impl
        };
    })
}

fn derive_enum(cx: Context, input: &syn::DeriveInput, data: &syn::DataEnum) -> Result<TokenStream> {
    let enum_attrs = parse_attrs(&cx, &input.attrs, Position::Enum);
    let variant_attrs: Vec<_> = data
        .variants
        .iter()
        .map(|v| parse_attrs(&cx, &v.attrs, Position::Variant))
        .collect();
    let field_attrs: Vec<Vec<_>> = data
        .variants
        .iter()
        .map(|v| {
            v.fields
                .iter()
                .map(|f| parse_attrs(&cx, &f.attrs, Position::from(&v.fields)))
                .collect()
        })
        .collect();
    cx.check()?;

    let name = &input.ident;
    let name_literal = enum_attrs.rename(name);

    // <enum>_VARIANTS
    let variants_static_name = format_ident!("{}_VARIANTS", input.ident);
    // `static FIELDS: &[NamedField<'static>]` for variant with named fields
    let mut named_fields_statics = vec![];
    let mut variant_defs = vec![];
    let mut variant_fn = vec![];
    let mut visit_variants = vec![];

    for (variant_index, variant) in data.variants.iter().enumerate() {
        let variant_name = &variant.ident;
        let variant_name_literal = variant_attrs[variant_index].rename(variant_name);

        match &variant.fields {
            syn::Fields::Named(_) => {
                // <enum>_<variant>_FIELDS
                let named_fields_static_name =
                    format_ident!("{}_{}_FIELDS", input.ident, variant.ident);
                named_fields_statics.push(named_fields_static(
                    &named_fields_static_name,
                    &variant.fields,
                    &field_attrs[variant_index],
                ));

                variant_defs.push(quote! {
                    ::valuable::VariantDef::new(
                        #variant_name_literal,
                        ::valuable::Fields::Named(#named_fields_static_name),
                    ),
                });

                variant_fn.push(quote! {
                    Self::#variant_name { .. } => {
                        ::valuable::Variant::Static(&#variants_static_name[#variant_index])
                    }
                });

                let fields: Vec<_> = variant
                    .fields
                    .iter()
                    .map(|field| field.ident.as_ref())
                    .collect();
                let as_value = variant.fields.iter().map(|field| {
                    let f = field.ident.as_ref();
                    let tokens = quote! {
                        // HACK(taiki-e): This `&` is not actually needed to calling as_value,
                        // but is needed to emulate multi-token span on stable Rust.
                        &#f
                    };
                    respan(tokens, &field.ty)
                });
                visit_variants.push(quote! {
                    Self::#variant_name { #(#fields),* } => {
                        visitor.visit_named_fields(
                            &::valuable::NamedValues::new(
                                #named_fields_static_name,
                                &[
                                    #(::valuable::Valuable::as_value(#as_value),)*
                                ],
                            ),
                        );
                    }
                });
            }
            syn::Fields::Unnamed(_) => {
<<<<<<< HEAD
=======
                let variant_name = &variant.ident;
                let variant_name_literal = variant_name.to_string();
                let len = variant.fields.len();
>>>>>>> 56f48e34
                variant_defs.push(quote! {
                    ::valuable::VariantDef::new(
                        #variant_name_literal,
                        ::valuable::Fields::Unnamed(#len),
                    ),
                });

                variant_fn.push(quote! {
                    Self::#variant_name(..) => {
                        ::valuable::Variant::Static(&#variants_static_name[#variant_index])
                    }
                });

                let bindings: Vec<_> = (0..variant.fields.len())
                    .map(|i| format_ident!("__binding_{}", i))
                    .collect();
                let as_value = bindings
                    .iter()
                    .zip(&variant.fields)
                    .map(|(binding, field)| {
                        let tokens = quote! {
                            // HACK(taiki-e): This `&` is not actually needed to calling as_value,
                            // but is needed to emulate multi-token span on stable Rust.
                            &#binding
                        };
                        respan(tokens, &field.ty)
                    });
                visit_variants.push(quote! {
                    Self::#variant_name(#(#bindings),*) => {
                        visitor.visit_unnamed_fields(
                            &[
                                #(::valuable::Valuable::as_value(#as_value),)*
                            ],
                        );
                    }
                });
            }
            syn::Fields::Unit => {
                variant_defs.push(quote! {
                    ::valuable::VariantDef::new(
                        #variant_name_literal,
                        ::valuable::Fields::Unnamed(0),
                    ),
                });

                variant_fn.push(quote! {
                    Self::#variant_name => {
                        ::valuable::Variant::Static(&#variants_static_name[#variant_index])
                    }
                });

                visit_variants.push(quote! {
                    Self::#variant_name => {
                        visitor.visit_unnamed_fields(
                            &[],
                        );
                    }
                });
            }
        }
    }

    let variants_static = quote! {
        static #variants_static_name: &[::valuable::VariantDef<'static>] = &[
            #(#variant_defs)*
        ];
    };

    let (impl_generics, ty_generics, where_clause) = input.generics.split_for_impl();
    let enumerable_impl = quote! {
        impl #impl_generics ::valuable::Enumerable for #name #ty_generics #where_clause {
            fn definition(&self) -> ::valuable::EnumDef<'_> {
                ::valuable::EnumDef::new_static(
                    #name_literal,
                    #variants_static_name,
                )
            }

            fn variant(&self) -> ::valuable::Variant<'_> {
                match self {
                    #(#variant_fn)*
                }
            }
        }
    };

    let valuable_impl = quote! {
        impl #impl_generics ::valuable::Valuable for #name #ty_generics #where_clause {
            fn as_value(&self) -> ::valuable::Value<'_> {
                ::valuable::Value::Enumerable(self)
            }

            fn visit(&self, visitor: &mut dyn ::valuable::Visit) {
                match self {
                    #(#visit_variants)*
                }
            }
        }
    };

    let allowed_lints = allowed_lints();
    Ok(quote! {
        #allowed_lints
        const _: () = {
            #(#named_fields_statics)*
            #variants_static
            #enumerable_impl
            #valuable_impl
        };
    })
}

// `static <name>: &[NamedField<'static>] = &[ ... ];`
fn named_fields_static(name: &Ident, fields: &syn::Fields, field_attrs: &[Attrs]) -> TokenStream {
    debug_assert!(matches!(fields, syn::Fields::Named(..)));
    let named_fields = fields
        .iter()
        .enumerate()
        .filter(|(i, _)| !field_attrs[*i].skip())
        .map(|(i, field)| {
            let field_name_literal = field_attrs[i].rename(field.ident.as_ref().unwrap());
            quote! {
                ::valuable::NamedField::new(#field_name_literal),
            }
        });
    quote! {
        static #name: &[::valuable::NamedField<'static>] = &[
            #(#named_fields)*
        ];
    }
}

// Returns attributes that should be applied to generated code.
fn allowed_lints() -> TokenStream {
    quote! {
        #[allow(non_upper_case_globals)]
        #[allow(clippy::unknown_clippy_lints)]
        #[allow(clippy::used_underscore_binding)]
    }
}

fn respan(tokens: TokenStream, span: &impl ToTokens) -> TokenStream {
    let mut iter = span.to_token_stream().into_iter();
    // `Span` on stable Rust has a limitation that only points to the first
    // token, not the whole tokens. We can work around this limitation by
    // using the first/last span of the tokens like `syn::Error::new_spanned` does.
    let start_span = iter.next().map_or_else(Span::call_site, |t| t.span());
    let end_span = iter.last().map_or(start_span, |t| t.span());

    let mut tokens = tokens.into_iter().collect::<Vec<_>>();
    if let Some(tt) = tokens.first_mut() {
        tt.set_span(start_span);
    }
    for tt in tokens.iter_mut().skip(1) {
        tt.set_span(end_span);
    }
    tokens.into_iter().collect()
}<|MERGE_RESOLUTION|>--- conflicted
+++ resolved
@@ -264,12 +264,7 @@
                 });
             }
             syn::Fields::Unnamed(_) => {
-<<<<<<< HEAD
-=======
-                let variant_name = &variant.ident;
-                let variant_name_literal = variant_name.to_string();
                 let len = variant.fields.len();
->>>>>>> 56f48e34
                 variant_defs.push(quote! {
                     ::valuable::VariantDef::new(
                         #variant_name_literal,
