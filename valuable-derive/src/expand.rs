--- conflicted
+++ resolved
@@ -32,19 +32,7 @@
                     fields: ::valuable::field::Fields::NamedStatic(#named_fields_static_name),
                     is_dynamic: false,
                 }
-<<<<<<< HEAD
             };
-=======
-            }
-        }
-    };
-
-    let valuable_impl = quote! {
-        impl #impl_generics ::valuable::Valuable for #ident #ty_generics #where_clause {
-            fn as_value(&self) -> ::valuable::Value<'_> {
-                ::valuable::Value::Structable(self)
-            }
->>>>>>> a007ead4
 
             let fields = data.fields.iter().map(|field| field.ident.as_ref());
             visit_fields = quote! {
@@ -83,25 +71,22 @@
             fn definition(&self) -> ::valuable::StructDef<'_> {
                 #struct_def
             }
-
-            fn visit(&self, visitor: &mut dyn ::valuable::Visit) {
-                #visit_fields
-            }
-        }
-    };
-
-<<<<<<< HEAD
+        }
+    };
+
     let valuable_impl = quote! {
         impl #impl_generics ::valuable::Valuable for #name #ty_generics #where_clause {
             fn as_value(&self) -> ::valuable::Value<'_> {
                 ::valuable::Value::Structable(self)
             }
+
+            fn visit(&self, visitor: &mut dyn ::valuable::Visit) {
+                #visit_fields
+            }
         }
     };
 
     let allowed_lints = allowed_lints();
-=======
->>>>>>> a007ead4
     quote! {
         #allowed_lints
         const _: () = {
@@ -225,12 +210,6 @@
                     is_dynamic: false,
                 }
             }
-
-            fn visit(&self, visitor: &mut dyn ::valuable::Visit) {
-                match self {
-                    #(#visit_variants)*
-                }
-            }
         }
     };
 
@@ -238,6 +217,12 @@
         impl #impl_generics ::valuable::Valuable for #name #ty_generics #where_clause {
             fn as_value(&self) -> ::valuable::Value<'_> {
                 ::valuable::Value::Enumerable(self)
+            }
+
+            fn visit(&self, visitor: &mut dyn ::valuable::Visit) {
+                match self {
+                    #(#visit_variants)*
+                }
             }
         }
     };
