use crate::field::*;
use crate::*;

#[cfg(feature = "alloc")]
use alloc::format;
use core::fmt;

/// An enum-like [`Valuable`] sub-type.
///
/// Implemented by [`Valuable`] types that have an enum-like shape. Fields may
/// be named or unnamed (tuple). Values that implement `Enumerable` must return
/// [`Value::Enumerable`] from their [`Valuable::as_value`] implementation.
///
/// # Inspecting
///
/// The [`variant()`] method returns the `Enumerable` instance's variant. The
/// `Enumerable` may also have unnamed fields (tuple) or named fields.
/// Inspecting the field values is done by visiting the enum. When visiting an
/// `Enumerable`, either the [`visit_named_fields()`] or the
/// [`visit_unnamed_fields()`] methods of [`Visit`] are called. Each method may
/// be called multiple times per `Enumerable`, but the two methods are never
/// mixed.
///
/// [`variant()`]: Enumerable::variant
/// [`visit_named_fields()`]: Visit::visit_named_fields
/// [`visit_unnamed_fields()`]: Visit::visit_unnamed_fields
///
/// ```
/// use valuable::{Valuable, Value, Visit};
///
/// #[derive(Valuable)]
/// enum MyEnum {
///     Foo,
///     Bar(u32),
/// }
///
/// struct PrintVariant;
///
/// impl Visit for PrintVariant {
///     fn visit_unnamed_fields(&mut self, values: &[Value<'_>]) {
///         for value in values {
///             println!(" - {:?}", value);
///         }
///     }
///
///     fn visit_value(&mut self, value: Value<'_>) {
///         match value {
///             Value::Enumerable(v) => {
///                 println!("{}", v.variant().name());
///                 v.visit(self)
///             }
///             _ => {}
///         }
///     }
/// }
///
/// let my_enum = MyEnum::Bar(123);
///
/// valuable::visit(&my_enum, &mut PrintVariant);
/// ```
///
/// If the enum is **statically** defined, then all variants, and variant fields
/// are known ahead of time and may be accessed via the [`EnumDef`] instance
/// returned by [`definition()`].
///
/// [`definition()`]: Enumerable::definition
///
/// # Implementing
///
/// Implementing `Enumerable` is usually done by adding `#[derive(Valuable)]` to
/// a Rust `enum` definition.
///
/// ```
/// use valuable::{Valuable, Enumerable, EnumDef};
///
/// #[derive(Valuable)]
/// enum MyEnum {
///     Foo,
///     Bar(u32),
/// }
///
/// let my_enum = MyEnum::Bar(123);
///
/// let variants = match my_enum.definition() {
///     EnumDef::Static { name, variants, .. } => {
///         assert_eq!("MyEnum", name);
///         variants
///     }
///     _ => unreachable!(),
/// };
///
/// assert_eq!(2, variants.len());
/// assert_eq!("Foo", variants[0].name());
/// assert!(variants[0].fields().is_unnamed());
/// ```
pub trait Enumerable: Valuable {
    fn definition(&self) -> EnumDef<'_>;

    fn variant(&self) -> Variant<'_>;
}

/// An enum's variants, variant fields, and other enum-level information.
///
/// Returned by [`Enumerable::definition()`], `EnumDef` provides the caller with
/// information about the enum's definition.
#[non_exhaustive]
pub enum EnumDef<'a> {
    /// The enum is statically-defined, all variants and variant-level fields
    /// are known ahead of time.
    ///
    /// Most `Enumerable` definitions for Rust enum types will be
    /// `EnumDef::Static`.
    ///
    /// # Examples
    ///
    /// A statically defined enum
    ///
    /// ```
    /// use valuable::{Valuable, Enumerable, EnumDef};
    ///
    /// #[derive(Valuable)]
    /// enum MyEnum {
    ///     Foo,
    ///     Bar(u32),
    /// }
    ///
    /// let my_enum = MyEnum::Bar(123);
    ///
    /// let variants = match my_enum.definition() {
    ///     EnumDef::Static { name, variants, .. } => {
    ///         assert_eq!("MyEnum", name);
    ///         variants
    ///     }
    ///     _ => unreachable!(),
    /// };
    ///
    /// assert_eq!(2, variants.len());
    /// assert_eq!("Foo", variants[0].name());
    /// assert_eq!("Bar", variants[1].name());
    /// ```
    #[non_exhaustive]
    Static {
        /// The enum's name
        name: &'static str,

        /// The enum's variants
        variants: &'static [VariantDef<'static>],
    },

    /// The enum is dynamically-defined, not all variants and fields are known
    /// ahead of time.
    ///
    /// # Examples
    ///
    /// The enum variant is tracked as a string
    ///
    /// ```
    /// use valuable::{Enumerable, EnumDef, Fields, VariantDef, Valuable, Value, Variant, Visit};
    ///
    /// /// A dynamic enum
    /// struct DynEnum {
    ///     // The enum name
    ///     name: String,
    ///
    ///     // The current variant
    ///     variant: String,
    /// }
    ///
    /// impl Valuable for DynEnum {
    ///     fn as_value(&self) -> Value<'_> {
    ///         Value::Enumerable(self)
    ///     }
    ///
    ///     fn visit(&self, _visit: &mut dyn Visit) {
    ///         // No variant fields, so there is nothing to call here.
    ///     }
    /// }
    ///
    /// impl Enumerable for DynEnum {
    ///     fn definition(&self) -> EnumDef<'_> {
    ///         EnumDef::new_dynamic(&self.name, &[])
    ///     }
    ///
    ///     fn variant(&self) -> Variant<'_> {
    ///         Variant::Dynamic(VariantDef::new(&self.variant, Fields::Unnamed))
    ///     }
    /// }
    /// ```
    #[non_exhaustive]
    Dynamic {
        /// The enum's name
        name: &'a str,

        /// The enum's variants
        variants: &'a [VariantDef<'a>],
    },
}

/// An enum variant definition.
///
/// Included with [`EnumDef`] returned by [`Enumerable::definition()`],
/// `VariantDef` provides the caller with information about a specific variant.
pub struct VariantDef<'a> {
    /// Variant name
    name: &'a str,

    /// Variant fields
    fields: Fields<'a>,
}

/// An enum variant
///
/// Returned by [`Enumerable::variant()`], `Variant` represents a single enum
/// variant.
pub enum Variant<'a> {
    /// The variant is statically defined by the associated enum.
    Static(&'static VariantDef<'static>),

    /// The variant is dynamically defined and not included as part of
    /// [`Enumerable::definition()`].
    Dynamic(VariantDef<'a>),
}

impl<'a> EnumDef<'a> {
    /// Create a new [`EnumDef::Static`] instance.
    ///
    /// This should be used when an enum's variants are fixed and known ahead of
    /// time.
    ///
    /// # Examples
    ///
    /// ```
    /// use valuable::{EnumDef, Fields, VariantDef};
    ///
    /// static VARIANTS: &[VariantDef<'static>] = &[
    ///     VariantDef::new("Bar", Fields::Unnamed),
    /// ];
    ///
    /// let def = EnumDef::new_static( "Foo", VARIANTS);
    /// ```
    pub const fn new_static(
        name: &'static str,
        variants: &'static [VariantDef<'static>],
    ) -> EnumDef<'a> {
        EnumDef::Static { name, variants }
    }

    /// Create a new [`EnumDef::Dynamic`] instance.
    ///
    /// This is used when the enum's variants may vary at runtime.
    ///
    /// # Examples
    ///
    /// ```
    /// use valuable::{EnumDef, Fields, VariantDef};
    ///
    /// let def = EnumDef::new_dynamic(
    ///     "Foo",
    ///     &[VariantDef::new("Bar", Fields::Unnamed)]
    /// );
    /// ```
    pub const fn new_dynamic(name: &'a str, variants: &'a [VariantDef<'a>]) -> EnumDef<'a> {
        EnumDef::Dynamic { name, variants }
    }

    /// Returns the enum's name
    ///
    /// # Examples
    ///
    /// ```
    /// use valuable::{Enumerable, Valuable};
    ///
    /// #[derive(Valuable)]
    /// enum Foo {
    ///     Bar,
    ///     Baz,
    /// }
    ///
    /// let def = Foo::Bar.definition();
    /// assert_eq!("Foo", def.name());
    /// ```
    pub fn name(&self) -> &str {
        match self {
            EnumDef::Static { name, .. } => name,
            EnumDef::Dynamic { name, .. } => name,
        }
    }

    /// Returns the enum's variants
    ///
    /// # Examples
    ///
    /// ```
    /// use valuable::{Enumerable, Valuable};
    ///
    /// #[derive(Valuable)]
    /// enum Foo {
    ///     Bar,
    ///     Baz,
    /// }
    ///
    /// let def = Foo::Bar.definition();
    /// let variants = def.variants();
    ///
    /// assert_eq!(2, variants.len());
    /// assert_eq!("Bar", variants[0].name());
    /// ```
    pub fn variants(&self) -> &[VariantDef<'_>] {
        match self {
            EnumDef::Static { variants, .. } => variants,
            EnumDef::Dynamic { variants, .. } => variants,
        }
    }

    /// Returns `true` if the enum is [statically defined](EnumDef::Static).
    ///
    /// # Examples
    ///
    /// With a static enum
    ///
    /// ```
    /// use valuable::{Enumerable, Valuable};
    ///
    /// #[derive(Valuable)]
    /// enum Foo {
    ///     Bar,
    ///     Baz,
    /// }
    ///
    /// let def = Foo::Bar.definition();
    /// assert!(def.is_static());
    /// ```
    ///
    /// With a dynamic enum
    ///
    /// ```
    /// use valuable::{EnumDef, Fields, VariantDef};
    ///
    /// let def = EnumDef::new_dynamic("Foo", &[]);
    /// assert!(!def.is_static());
    /// ```
    pub fn is_static(&self) -> bool {
        matches!(self, EnumDef::Static { .. })
    }

    /// Returns `true` if the enum is [dynamically defined](EnumDef::Dynamic).
    ///
    /// # Examples
    ///
    /// With a static enum
    ///
    /// ```
    /// use valuable::{Enumerable, Valuable};
    ///
    /// #[derive(Valuable)]
    /// enum Foo {
    ///     Bar,
    ///     Baz,
    /// }
    ///
    /// let def = Foo::Bar.definition();
    /// assert!(!def.is_dynamic());
    /// ```
    ///
    /// With a dynamic enum
    ///
    /// ```
    /// use valuable::{EnumDef, Fields, VariantDef};
    ///
    /// let def = EnumDef::new_dynamic("Foo", &[]);
    /// assert!(def.is_dynamic());
    /// ```
    pub fn is_dynamic(&self) -> bool {
        matches!(self, EnumDef::Dynamic { .. })
    }
}

impl<'a> VariantDef<'a> {
    /// Creates a new `VariantDef` instance.
    ///
    /// # Examples
    ///
    /// ```
    /// use valuable::{Fields, VariantDef};
    ///
    /// let def = VariantDef::new("Foo", Fields::Unnamed);
    /// ```
    pub const fn new(name: &'a str, fields: Fields<'a>) -> VariantDef<'a> {
        VariantDef { name, fields }
    }

    /// Returns the variant's name
    ///
    /// # Examples
    ///
    /// ```
    /// use valuable::{Fields, VariantDef};
    ///
    /// let def = VariantDef::new("Foo", Fields::Unnamed);
    /// assert_eq!("Foo", def.name());
    /// ```
    pub fn name(&self) -> &str {
        self.name
    }

    /// Returns the variant's fields
    ///
    /// # Examples
    ///
    /// ```
    /// use valuable::{Fields, VariantDef};
    ///
    /// let def = VariantDef::new("Foo", Fields::Unnamed);
    /// assert!(matches!(def.fields(), Fields::Unnamed));
    /// ```
    pub fn fields(&self) -> &Fields<'_> {
        &self.fields
    }
}

impl Variant<'_> {
    /// Returns the variant's name
    ///
    /// # Examples
    ///
    /// ```
    /// use valuable::{Fields, Variant, VariantDef};
    ///
    /// static VARIANT: &VariantDef<'static> = &VariantDef::new(
    ///     "Foo", Fields::Unnamed);
    ///
    /// let variant = Variant::Static(VARIANT);
    /// assert_eq!("Foo", variant.name());
    /// ```
    pub fn name(&self) -> &str {
        match self {
            Variant::Static(v) => v.name(),
            Variant::Dynamic(v) => v.name(),
        }
    }

<<<<<<< HEAD
    pub fn fields(&self) -> &Fields<'_> {
=======
    /// Returns `true` if the variant has associated named fields.
    ///
    /// # Examples
    ///
    /// With named fields
    ///
    /// ```
    /// use valuable::{Fields, NamedField, Variant, VariantDef};
    ///
    /// static VARIANT: &VariantDef<'static> = &VariantDef::new(
    ///     "Foo", Fields::Named(&[NamedField::new("hello")]));
    ///
    /// let variant = Variant::Static(VARIANT);
    /// assert!(variant.is_named_fields());
    /// ```
    ///
    /// With unnamed fields
    ///
    /// ```
    /// use valuable::{Fields, Variant, VariantDef};
    ///
    /// static VARIANT: &VariantDef<'static> = &VariantDef::new(
    ///     "Foo", Fields::Unnamed);
    ///
    /// let variant = Variant::Static(VARIANT);
    /// assert!(!variant.is_named_fields());
    /// ```
    pub fn is_named_fields(&self) -> bool {
>>>>>>> aa5972f4
        match self {
            Variant::Static(v) => v.fields(),
            Variant::Dynamic(v) => v.fields(),
        }
    }

<<<<<<< HEAD
    pub fn is_named_fields(&self) -> bool {
        self.fields().is_named()
    }

=======
    /// Returns `true` if the variant has associated unnamed fields.
    ///
    /// # Examples
    ///
    /// With named fields
    ///
    /// ```
    /// use valuable::{Fields, NamedField, Variant, VariantDef};
    ///
    /// static VARIANT: &VariantDef<'static> = &VariantDef::new(
    ///     "Foo", Fields::Named(&[NamedField::new("hello")]));
    ///
    /// let variant = Variant::Static(VARIANT);
    /// assert!(!variant.is_unnamed_fields());
    /// ```
    ///
    /// With unnamed fields
    ///
    /// ```
    /// use valuable::{Fields, Variant, VariantDef};
    ///
    /// static VARIANT: &VariantDef<'static> = &VariantDef::new(
    ///     "Foo", Fields::Unnamed);
    ///
    /// let variant = Variant::Static(VARIANT);
    /// assert!(variant.is_unnamed_fields());
    /// ```
>>>>>>> aa5972f4
    pub fn is_unnamed_fields(&self) -> bool {
        !self.is_named_fields()
    }
}

impl fmt::Debug for dyn Enumerable + '_ {
    fn fmt(&self, fmt: &mut fmt::Formatter<'_>) -> fmt::Result {
        let variant = self.variant();
        #[cfg(feature = "alloc")]
        let name = format!("{}::{}", self.definition().name(), variant.name());
        #[cfg(not(feature = "alloc"))]
        let name = variant.name();

        if variant.is_named_fields() {
            struct DebugEnum<'a, 'b> {
                fmt: fmt::DebugStruct<'a, 'b>,
            }

            let mut debug = DebugEnum {
                fmt: fmt.debug_struct(&name),
            };

            impl Visit for DebugEnum<'_, '_> {
                fn visit_named_fields(&mut self, named_values: &NamedValues<'_>) {
                    for (field, value) in named_values {
                        self.fmt.field(field.name(), value);
                    }
                }

                fn visit_value(&mut self, _: Value<'_>) {
                    unreachable!();
                }
            }

            self.visit(&mut debug);

            debug.fmt.finish()
        } else {
            struct DebugEnum<'a, 'b> {
                fmt: fmt::DebugTuple<'a, 'b>,
            }

            let mut debug = DebugEnum {
                fmt: fmt.debug_tuple(&name),
            };

            impl Visit for DebugEnum<'_, '_> {
                fn visit_unnamed_fields(&mut self, values: &[Value<'_>]) {
                    for value in values {
                        self.fmt.field(value);
                    }
                }

                fn visit_value(&mut self, _: Value<'_>) {
                    unreachable!();
                }
            }

            self.visit(&mut debug);

            debug.fmt.finish()
        }
    }
}

impl<E: ?Sized + Enumerable> Enumerable for &E {
    fn definition(&self) -> EnumDef<'_> {
        E::definition(*self)
    }

    fn variant(&self) -> Variant<'_> {
        E::variant(*self)
    }
}

impl<E: ?Sized + Enumerable> Enumerable for &mut E {
    fn definition(&self) -> EnumDef<'_> {
        E::definition(&**self)
    }

    fn variant(&self) -> Variant<'_> {
        E::variant(&**self)
    }
}

#[cfg(feature = "alloc")]
impl<E: ?Sized + Enumerable> Enumerable for alloc::boxed::Box<E> {
    fn definition(&self) -> EnumDef<'_> {
        E::definition(&**self)
    }

    fn variant(&self) -> Variant<'_> {
        E::variant(&**self)
    }
}

#[cfg(feature = "alloc")]
impl<E: ?Sized + Enumerable> Enumerable for alloc::rc::Rc<E> {
    fn definition(&self) -> EnumDef<'_> {
        E::definition(&**self)
    }

    fn variant(&self) -> Variant<'_> {
        E::variant(&**self)
    }
}

#[cfg(not(valuable_no_atomic_cas))]
#[cfg(feature = "alloc")]
impl<E: ?Sized + Enumerable> Enumerable for alloc::sync::Arc<E> {
    fn definition(&self) -> EnumDef<'_> {
        E::definition(&**self)
    }

    fn variant(&self) -> Variant<'_> {
        E::variant(&**self)
    }
}<|MERGE_RESOLUTION|>--- conflicted
+++ resolved
@@ -439,50 +439,44 @@
         }
     }
 
-<<<<<<< HEAD
     pub fn fields(&self) -> &Fields<'_> {
-=======
-    /// Returns `true` if the variant has associated named fields.
-    ///
-    /// # Examples
-    ///
-    /// With named fields
-    ///
-    /// ```
-    /// use valuable::{Fields, NamedField, Variant, VariantDef};
-    ///
-    /// static VARIANT: &VariantDef<'static> = &VariantDef::new(
-    ///     "Foo", Fields::Named(&[NamedField::new("hello")]));
-    ///
-    /// let variant = Variant::Static(VARIANT);
-    /// assert!(variant.is_named_fields());
-    /// ```
-    ///
-    /// With unnamed fields
-    ///
-    /// ```
-    /// use valuable::{Fields, Variant, VariantDef};
-    ///
-    /// static VARIANT: &VariantDef<'static> = &VariantDef::new(
-    ///     "Foo", Fields::Unnamed);
-    ///
-    /// let variant = Variant::Static(VARIANT);
-    /// assert!(!variant.is_named_fields());
-    /// ```
-    pub fn is_named_fields(&self) -> bool {
->>>>>>> aa5972f4
         match self {
             Variant::Static(v) => v.fields(),
             Variant::Dynamic(v) => v.fields(),
         }
     }
 
-<<<<<<< HEAD
+    /// Returns `true` if the variant has associated named fields.
+    ///
+    /// # Examples
+    ///
+    /// With named fields
+    ///
+    /// ```
+    /// use valuable::{Fields, NamedField, Variant, VariantDef};
+    ///
+    /// static VARIANT: &VariantDef<'static> = &VariantDef::new(
+    ///     "Foo", Fields::Named(&[NamedField::new("hello")]));
+    ///
+    /// let variant = Variant::Static(VARIANT);
+    /// assert!(variant.is_named_fields());
+    /// ```
+    ///
+    /// With unnamed fields
+    ///
+    /// ```
+    /// use valuable::{Fields, Variant, VariantDef};
+    ///
+    /// static VARIANT: &VariantDef<'static> = &VariantDef::new(
+    ///     "Foo", Fields::Unnamed);
+    ///
+    /// let variant = Variant::Static(VARIANT);
+    /// assert!(!variant.is_named_fields());
+    /// ```
     pub fn is_named_fields(&self) -> bool {
         self.fields().is_named()
     }
 
-=======
     /// Returns `true` if the variant has associated unnamed fields.
     ///
     /// # Examples
@@ -510,7 +504,6 @@
     /// let variant = Variant::Static(VARIANT);
     /// assert!(variant.is_unnamed_fields());
     /// ```
->>>>>>> aa5972f4
     pub fn is_unnamed_fields(&self) -> bool {
         !self.is_named_fields()
     }
