use core::iter::{self, FusedIterator};

use crate::field::*;
use crate::*;

/// Access values for a struct's static fields
pub struct NamedValues<'a> {
    fields: &'a [NamedField<'a>],
    values: &'a [Value<'a>],
}

impl<'a> NamedValues<'a> {
    pub fn new(fields: &'a [NamedField<'a>], values: &'a [Value<'a>]) -> NamedValues<'a> {
        NamedValues { fields, values }
    }

    pub fn get(&self, field: &NamedField<'_>) -> Option<&Value<'_>> {
        use core::mem;

        let idx = (field as *const _ as usize - &self.fields[0] as *const _ as usize)
            / mem::size_of::<NamedField>();
        self.values.get(idx)
    }

    pub fn entries<'b>(&'b self) -> Entries<'a, 'b> {
        Entries {
            iter: self.fields.iter().enumerate(),
            values: self.values,
        }
    }
}

pub struct Entries<'a, 'b> {
    iter: iter::Enumerate<core::slice::Iter<'b, NamedField<'a>>>,
    values: &'a [Value<'a>],
}

impl<'a, 'b> Iterator for Entries<'a, 'b> {
    type Item = (&'b NamedField<'a>, &'b Value<'a>);

    fn next(&mut self) -> Option<Self::Item> {
        self.iter
            .next()
            .map(move |(i, field)| (field, &self.values[i]))
    }

<<<<<<< HEAD
    pub fn len(&self) -> usize {
        self.fields.len()
    }

    pub fn is_empty(&self) -> bool {
        self.fields.is_empty()
    }
}
=======
    fn size_hint(&self) -> (usize, Option<usize>) {
        self.iter.size_hint()
    }
}

impl DoubleEndedIterator for Entries<'_, '_> {
    fn next_back(&mut self) -> Option<Self::Item> {
        self.iter
            .next_back()
            .map(move |(i, field)| (field, &self.values[i]))
    }
}

impl ExactSizeIterator for Entries<'_, '_> {
    fn len(&self) -> usize {
        self.iter.len()
    }
}

impl FusedIterator for Entries<'_, '_> {}
>>>>>>> a6014c6a
<|MERGE_RESOLUTION|>--- conflicted
+++ resolved
@@ -44,16 +44,6 @@
             .map(move |(i, field)| (field, &self.values[i]))
     }
 
-<<<<<<< HEAD
-    pub fn len(&self) -> usize {
-        self.fields.len()
-    }
-
-    pub fn is_empty(&self) -> bool {
-        self.fields.is_empty()
-    }
-}
-=======
     fn size_hint(&self) -> (usize, Option<usize>) {
         self.iter.size_hint()
     }
@@ -65,6 +55,14 @@
             .next_back()
             .map(move |(i, field)| (field, &self.values[i]))
     }
+
+    pub fn len(&self) -> usize {
+        self.fields.len()
+    }
+
+    pub fn is_empty(&self) -> bool {
+        self.fields.is_empty()
+    }
 }
 
 impl ExactSizeIterator for Entries<'_, '_> {
@@ -73,5 +71,4 @@
     }
 }
 
-impl FusedIterator for Entries<'_, '_> {}
->>>>>>> a6014c6a
+impl FusedIterator for Entries<'_, '_> {}