use core::iter::{self, FusedIterator};

use crate::field::*;
use crate::*;

/// Access values for a struct's static fields
pub struct NamedValues<'a> {
    fields: &'a [NamedField<'a>],
    values: &'a [Value<'a>],
}

impl<'a> NamedValues<'a> {
    pub fn new(fields: &'a [NamedField<'a>], values: &'a [Value<'a>]) -> NamedValues<'a> {
        NamedValues { fields, values }
    }

    pub fn get(&self, field: &NamedField<'_>) -> Option<&Value<'_>> {
        use core::mem;

        let idx = (field as *const _ as usize - &self.fields[0] as *const _ as usize)
            / mem::size_of::<NamedField>();
        self.values.get(idx)
    }

<<<<<<< HEAD
    pub fn get_by_name(&self, name: impl AsRef<str>) -> Option<&Value<'_>> {
        let name = name.as_ref();

        for (index, field) in self.fields.iter().enumerate() {
            if field.name() == name {
                return Some(&self.values[index]);
            }
        }

        None
    }

    pub fn entries<'b>(&'b self) -> Entries<'a, 'b> {
        Entries {
=======
    pub fn iter<'b>(&'b self) -> Iter<'a, 'b> {
        Iter {
>>>>>>> 6788e62b
            iter: self.fields.iter().enumerate(),
            values: self.values,
        }
    }
}

impl<'a, 'b> IntoIterator for &'b NamedValues<'a> {
    type Item = (&'b NamedField<'a>, &'b Value<'a>);
    type IntoIter = Iter<'a, 'b>;

    fn into_iter(self) -> Self::IntoIter {
        self.iter()
    }
}

pub struct Iter<'a, 'b> {
    iter: iter::Enumerate<core::slice::Iter<'b, NamedField<'a>>>,
    values: &'a [Value<'a>],
}

impl<'a, 'b> Iterator for Iter<'a, 'b> {
    type Item = (&'b NamedField<'a>, &'b Value<'a>);

    fn next(&mut self) -> Option<Self::Item> {
        self.iter
            .next()
            .map(move |(i, field)| (field, &self.values[i]))
    }

    fn size_hint(&self) -> (usize, Option<usize>) {
        self.iter.size_hint()
    }
}

impl DoubleEndedIterator for Iter<'_, '_> {
    fn next_back(&mut self) -> Option<Self::Item> {
        self.iter
            .next_back()
            .map(move |(i, field)| (field, &self.values[i]))
    }
}

impl ExactSizeIterator for Iter<'_, '_> {
    fn len(&self) -> usize {
        self.iter.len()
    }
}

impl FusedIterator for Iter<'_, '_> {}<|MERGE_RESOLUTION|>--- conflicted
+++ resolved
@@ -22,7 +22,6 @@
         self.values.get(idx)
     }
 
-<<<<<<< HEAD
     pub fn get_by_name(&self, name: impl AsRef<str>) -> Option<&Value<'_>> {
         let name = name.as_ref();
 
@@ -35,12 +34,8 @@
         None
     }
 
-    pub fn entries<'b>(&'b self) -> Entries<'a, 'b> {
-        Entries {
-=======
     pub fn iter<'b>(&'b self) -> Iter<'a, 'b> {
         Iter {
->>>>>>> 6788e62b
             iter: self.fields.iter().enumerate(),
             values: self.values,
         }
