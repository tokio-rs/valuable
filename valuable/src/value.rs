--- conflicted
+++ resolved
@@ -1,8 +1,4 @@
-<<<<<<< HEAD
-use crate::{Enumerable, Listable, Structable, Valuable};
-=======
 use crate::*;
->>>>>>> a007ead4
 
 use std::fmt::{self, Debug};
 
@@ -39,32 +35,6 @@
         self.clone()
     }
 
-<<<<<<< HEAD
-        match *self {
-            String(v) => String(v),
-            Char(v) => Char(v),
-            Bool(v) => Bool(v),
-            F32(v) => F32(v),
-            F64(v) => F64(v),
-            I8(v) => I8(v),
-            I16(v) => I16(v),
-            I32(v) => I32(v),
-            I64(v) => I64(v),
-            I128(v) => I128(v),
-            Isize(v) => Isize(v),
-            U8(v) => U8(v),
-            U16(v) => U16(v),
-            U32(v) => U32(v),
-            U64(v) => U64(v),
-            U128(v) => U128(v),
-            Usize(v) => Usize(v),
-            Unit => Unit,
-            Listable(v) => Listable(v),
-            Structable(v) => Structable(v),
-            Enumerable(v) => Enumerable(v),
-            _ => unimplemented!(),
-        }
-=======
     fn visit(&self, visit: &mut dyn Visit) {
         visit.visit_value(self.clone());
     }
@@ -74,7 +44,6 @@
         Self: Sized,
     {
         visit.visit_slice(Slice::Value(slice));
->>>>>>> a007ead4
     }
 }
 
@@ -109,9 +78,9 @@
             Unit => ().fmt(fmt),
             Error(v) => fmt::Debug::fmt(v, fmt),
             Listable(v) => v.fmt(fmt),
+            Mappable(v) => unimplemented!(),
             Structable(v) => v.fmt(fmt),
             Enumerable(v) => v.fmt(fmt),
-            // Structable(v) => structable::debug(v, fmt),
         }
     }
 }